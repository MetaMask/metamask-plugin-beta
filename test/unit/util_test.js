var assert = require('assert')
var sinon = require('sinon')
const ethUtil = require('ethereumjs-util')

var path = require('path')
var util = require(path.join(__dirname, '..', '..', 'ui', 'app', 'util.js'))

describe('util', function() {
  var ethInWei = '1'
  for (var i = 0; i < 18; i++ ) { ethInWei += '0' }

  beforeEach(function() {
    this.sinon = sinon.sandbox.create()
  })

  afterEach(function() {
    this.sinon.restore()
  })

  describe('parseBalance', function() {
    it('should render 0.01 eth correctly', function() {
      const input = '0x2386F26FC10000'
      const output = util.parseBalance(input)
      assert.deepEqual(output, ['0', '01'])
    })
  })
  describe('parseBalance', function() {
    it('should render 12.023 eth correctly', function() {
      const input = 'A6DA46CCA6858000'
      const output = util.parseBalance(input)
      assert.deepEqual(output, ['12', '023'])
    })
  })
  describe('parseBalance', function() {
    it('should render 0.0000000342422 eth correctly', function() {
      const input = '0x7F8FE81C0'
      const output = util.parseBalance(input)
      assert.deepEqual(output, ['0', '0000000342422'])
    })
  })
  describe('parseBalance', function() {
    it('should render 0 eth correctly', function() {
      const input = '0x0'
      const output = util.parseBalance(input)
      assert.deepEqual(output, ['0', '0'])
    })
  })

  describe('addressSummary', function() {
    it('should add case-sensitive checksum', function() {
      var address = '0xfdea65c8e26263f6d9a1b5de9555d2931a33b825'
      var result = util.addressSummary(address)
      assert.equal(result, '0xFDEa65C8...b825')
    })

    it('should accept arguments for firstseg, lastseg, and keepPrefix', function() {
      var address = '0xfdea65c8e26263f6d9a1b5de9555d2931a33b825'
      var result = util.addressSummary(address, 4, 4, false)
      assert.equal(result, 'FDEa...b825')
    })
  })

  describe('isValidAddress', function() {
    it('should allow 40-char non-prefixed hex', function() {
      var address = 'fdea65c8e26263f6d9a1b5de9555d2931a33b825'
      var result = util.isValidAddress(address)
      assert.ok(result)
    })

    it('should allow 42-char non-prefixed hex', function() {
      var address = '0xfdea65c8e26263f6d9a1b5de9555d2931a33b825'
      var result = util.isValidAddress(address)
      assert.ok(result)
    })

    it('should not allow less non hex-prefixed', function() {
      var address = 'fdea65c8e26263f6d9a1b5de9555d2931a33b85'
      var result = util.isValidAddress(address)
      assert.ok(!result)
    })

    it('should not allow less hex-prefixed', function() {
      var address = '0xfdea65ce26263f6d9a1b5de9555d2931a33b85'
      var result = util.isValidAddress(address)
      assert.ok(!result)
    })

    it('should recognize correct capitalized checksum', function() {
      var address = '0xFDEa65C8e26263F6d9A1B5de9555D2931A33b825'
      var result = util.isValidAddress(address)
      assert.ok(result)
    })

    it('should recognize incorrect capitalized checksum', function() {
      var address = '0xFDea65C8e26263F6d9A1B5de9555D2931A33b825'
      var result = util.isValidAddress(address)
      assert.ok(!result)
    })

    it('should recognize this sample hashed address', function() {
      const address = '0x5Fda30Bb72B8Dfe20e48A00dFc108d0915BE9Bb0'
      const result = util.isValidAddress(address)
      const hashed = ethUtil.toChecksumAddress(address.toLowerCase())
      assert.equal(hashed, address, 'example is hashed correctly')
      assert.ok(result, 'is valid by our check')
    })
  })

  describe('numericBalance', function() {

    it('should return a BN 0 if given nothing', function() {
      var result = util.numericBalance()
      assert.equal(result.toString(10), 0)
    })

    it('should work with hex prefix', function() {
      var result = util.numericBalance('0x012')
      assert.equal(result.toString(10), '18')
    })

    it('should work with no hex prefix', function() {
      var result = util.numericBalance('012')
      assert.equal(result.toString(10), '18')
    })

  })

  describe('#ethToWei', function() {

    it('should take an eth BN, returns wei BN', function() {
      var input = new ethUtil.BN(1, 10)
      var result = util.ethToWei(input)
      assert.equal(result, ethInWei, '18 zeroes')
    })

  })

  describe('#weiToEth', function() {

    it('should take a wei BN and return an eth BN', function() {
    var result = util.weiToEth(new ethUtil.BN(ethInWei))
    assert.equal(result, '1', 'equals 1 eth')
    })

  })

  describe('#formatBalance', function() {

    it('when given nothing', function() {
      var result = util.formatBalance()
<<<<<<< HEAD
=======
      assert.equal(result, 'None', 'should return "None"')
    })

    it('should return eth as string followed by ETH', function() {
      var input = new ethUtil.BN(ethInWei, 10).toJSON()
      var result = util.formatBalance(input, 4)
      assert.equal(result, '1.0000 ETH')
    })

    it('should return eth as string followed by ETH', function() {
      var input = new ethUtil.BN(ethInWei, 10).div(new ethUtil.BN('2', 10)).toJSON()
      var result = util.formatBalance(input, 3)
      assert.equal(result, '0.500 ETH')
>>>>>>> bbc7d222
    })

    it('should display specified decimal points', function() {
      var input = "0x128dfa6a90b28000"
      var result = util.formatBalance(input, 2)
      assert.equal(result, '1.33 ETH')
    })
    it('should default to 3 decimal points', function() {
      var input = "0x128dfa6a90b28000"
      var result = util.formatBalance(input)
      assert.equal(result, '1.337 ETH')
    })
    it('should show 2 significant digits for tiny balances', function() {
      var input = "0x1230fa6a90b28"
      var result = util.formatBalance(input)
      assert.equal(result, '0.00032 ETH')
    })

  })

  describe('normalizing values', function() {

    describe('#normalizeToWei', function() {
      it('should convert an eth to the appropriate equivalent values', function() {
        var valueTable = {
          wei:   '1000000000000000000',
          kwei:  '1000000000000000',
          mwei:  '1000000000000',
          gwei:  '1000000000',
          szabo: '1000000',
          finney:'1000',
          ether: '1',
          // kether:'0.001',
          // mether:'0.000001',
          // AUDIT: We're getting BN numbers on these ones.
          // I think they're big enough to ignore for now.
          // gether:'0.000000001',
          // tether:'0.000000000001',
        }
        var oneEthBn = new ethUtil.BN(ethInWei, 10)

        for(var currency in valueTable) {

          var value = new ethUtil.BN(valueTable[currency], 10)
          var output = util.normalizeToWei(value, currency)
          assert.equal(output.toString(10), valueTable.wei, `value of ${output.toString(10)} ${currency} should convert to ${oneEthBn}`)
        }
      })
    })

    describe('normalizeEthStringToWei', function() {
      it('should convert decimal eth to pure wei BN', function() {
        var input = '1.23456789'
        var output = util.normalizeEthStringToWei(input)
        assert.equal(output.toString(10), '1234567890000000000')
      })

      it('should convert 1 to expected wei', function() {
        var input = '1'
        var output = util.normalizeEthStringToWei(input)
        assert.equal(output.toString(10), ethInWei)
      })
    })

    describe('#normalizeNumberToWei', function() {

      it('should handle a simple use case', function() {
        var input = 0.0002
        var output = util.normalizeNumberToWei(input, 'ether')
        var str = output.toString(10)
        assert.equal(str, '200000000000000')
      })

      it('should convert a kwei number to the appropriate equivalent wei', function() {
        var result = util.normalizeNumberToWei(1.111, 'kwei')
        assert.equal(result.toString(10), '1111', 'accepts decimals')
      })

      it('should convert a ether number to the appropriate equivalent wei', function() {
        var result = util.normalizeNumberToWei(1.111, 'ether')
        assert.equal(result.toString(10), '1111000000000000000', 'accepts decimals')
      })
    })
  })
})<|MERGE_RESOLUTION|>--- conflicted
+++ resolved
@@ -148,8 +148,6 @@
 
     it('when given nothing', function() {
       var result = util.formatBalance()
-<<<<<<< HEAD
-=======
       assert.equal(result, 'None', 'should return "None"')
     })
 
@@ -163,7 +161,6 @@
       var input = new ethUtil.BN(ethInWei, 10).div(new ethUtil.BN('2', 10)).toJSON()
       var result = util.formatBalance(input, 3)
       assert.equal(result, '0.500 ETH')
->>>>>>> bbc7d222
     })
 
     it('should display specified decimal points', function() {
