var assert = require('assert')
var sinon = require('sinon')
const ethUtil = require('ethereumjs-util')

var path = require('path')
var util = require(path.join(__dirname, '..', '..', 'ui', 'app', 'util.js'))

describe('util', function() {
  var ethInWei = '1'
  for (var i = 0; i < 18; i++ ) { ethInWei += '0' }

  beforeEach(function() {
    this.sinon = sinon.sandbox.create()
  })

  afterEach(function() {
    this.sinon.restore()
  })

  describe('parseBalance', function() {
    it('should render 0.01 eth correctly', function() {
      const input = '0x2386F26FC10000'
      const output = util.parseBalance(input)
      assert.deepEqual(output, ['0', '01'])
    })
  })
  describe('parseBalance', function() {
    it('should render 12.023 eth correctly', function() {
      const input = 'A6DA46CCA6858000'
      const output = util.parseBalance(input)
      assert.deepEqual(output, ['12', '023'])
    })
  })
  describe('parseBalance', function() {
    it('should render 0.0000000342422 eth correctly', function() {
      const input = '0x7F8FE81C0'
      const output = util.parseBalance(input)
      assert.deepEqual(output, ['0', '0000000342422'])
    })
  })
  describe('parseBalance', function() {
    it('should render 0 eth correctly', function() {
      const input = '0x0'
      const output = util.parseBalance(input)
      assert.deepEqual(output, ['0', '0'])
    })
  })

  describe('addressSummary', function() {
    it('should add case-sensitive checksum', function() {
      var address = '0xfdea65c8e26263f6d9a1b5de9555d2931a33b825'
      var result = util.addressSummary(address)
      assert.equal(result, '0xFDEa65C8...b825')
    })

    it('should accept arguments for firstseg, lastseg, and keepPrefix', function() {
      var address = '0xfdea65c8e26263f6d9a1b5de9555d2931a33b825'
      var result = util.addressSummary(address, 4, 4, false)
      assert.equal(result, 'FDEa...b825')
    })
  })

  describe('isValidAddress', function() {
    it('should allow 40-char non-prefixed hex', function() {
      var address = 'fdea65c8e26263f6d9a1b5de9555d2931a33b825'
      var result = util.isValidAddress(address)
      assert.ok(result)
    })

    it('should allow 42-char non-prefixed hex', function() {
      var address = '0xfdea65c8e26263f6d9a1b5de9555d2931a33b825'
      var result = util.isValidAddress(address)
      assert.ok(result)
    })

    it('should not allow less non hex-prefixed', function() {
      var address = 'fdea65c8e26263f6d9a1b5de9555d2931a33b85'
      var result = util.isValidAddress(address)
      assert.ok(!result)
    })

    it('should not allow less hex-prefixed', function() {
      var address = '0xfdea65ce26263f6d9a1b5de9555d2931a33b85'
      var result = util.isValidAddress(address)
      assert.ok(!result)
    })

    it('should recognize correct capitalized checksum', function() {
      var address = '0xFDEa65C8e26263F6d9A1B5de9555D2931A33b825'
      var result = util.isValidAddress(address)
      assert.ok(result)
    })

    it('should recognize incorrect capitalized checksum', function() {
      var address = '0xFDea65C8e26263F6d9A1B5de9555D2931A33b825'
      var result = util.isValidAddress(address)
      assert.ok(!result)
    })

    it('should recognize this sample hashed address', function() {
      const address = '0x5Fda30Bb72B8Dfe20e48A00dFc108d0915BE9Bb0'
      const result = util.isValidAddress(address)
      const hashed = ethUtil.toChecksumAddress(address.toLowerCase())
      assert.equal(hashed, address, 'example is hashed correctly')
      assert.ok(result, 'is valid by our check')
    })
  })

  describe('numericBalance', function() {

    it('should return a BN 0 if given nothing', function() {
      var result = util.numericBalance()
      assert.equal(result.toString(10), 0)
    })

    it('should work with hex prefix', function() {
      var result = util.numericBalance('0x012')
      assert.equal(result.toString(10), '18')
    })

    it('should work with no hex prefix', function() {
      var result = util.numericBalance('012')
      assert.equal(result.toString(10), '18')
    })

  })

  describe('#ethToWei', function() {

    it('should take an eth BN, returns wei BN', function() {
      var input = new ethUtil.BN(1, 10)
      var result = util.ethToWei(input)
      assert.equal(result, ethInWei, '18 zeroes')
    })

  })

  describe('#weiToEth', function() {

    it('should take a wei BN and return an eth BN', function() {
    var result = util.weiToEth(new ethUtil.BN(ethInWei))
    assert.equal(result, '1', 'equals 1 eth')
    })

  })

  describe('#formatBalance', function() {

    it('when given nothing', function() {
      var result = util.formatBalance()
<<<<<<< HEAD
      assert.equal(result, '0 ETH', 'should return "0 ETH"')
    })

    it('should return eth as string followed by ETH', function() {
      var input = new ethUtil.BN(ethInWei, 10).toJSON()
      var result = util.formatBalance(input, 4)
      assert.equal(result, '1.0000 ETH')
    })

    it('should return eth as string followed by ETH', function() {
      var input = new ethUtil.BN(ethInWei, 10).div(new ethUtil.BN('2', 10)).toJSON()
      var result = util.formatBalance(input, 3)
      assert.equal(result, '0.500 ETH')
=======
      assert.equal(result.formatted, 'None', 'should return "None"')
>>>>>>> 525abb85
    })

    it('should display specified decimal points', function() {
      var input = "0x128dfa6a90b28000"
      var result = util.formatBalance(input, 2)
      assert.equal(result.formatted, '1.33 ETH')
    })
    it('should default to 2 decimal points', function() {
      var input = "0x128dfa6a90b28000"
      var result = util.formatBalance(input)
      assert.equal(result.formatted, '1.33 ETH')
    })
    it('should show 2 significant digits for tiny balances', function() {
      var input = "0x1230fa6a90b28"
      var result = util.formatBalance(input)
      assert.equal(result.formatted, '0.00032 ETH')
    })

  })

  describe('normalizing values', function() {

    describe('#normalizeToWei', function() {
      it('should convert an eth to the appropriate equivalent values', function() {
        var valueTable = {
          wei:   '1000000000000000000',
          kwei:  '1000000000000000',
          mwei:  '1000000000000',
          gwei:  '1000000000',
          szabo: '1000000',
          finney:'1000',
          ether: '1',
          // kether:'0.001',
          // mether:'0.000001',
          // AUDIT: We're getting BN numbers on these ones.
          // I think they're big enough to ignore for now.
          // gether:'0.000000001',
          // tether:'0.000000000001',
        }
        var oneEthBn = new ethUtil.BN(ethInWei, 10)

        for(var currency in valueTable) {

          var value = new ethUtil.BN(valueTable[currency], 10)
          var output = util.normalizeToWei(value, currency)
          assert.equal(output.toString(10), valueTable.wei, `value of ${output.toString(10)} ${currency} should convert to ${oneEthBn}`)
        }
      })
    })

    describe('normalizeEthStringToWei', function() {
      it('should convert decimal eth to pure wei BN', function() {
        var input = '1.23456789'
        var output = util.normalizeEthStringToWei(input)
        assert.equal(output.toString(10), '1234567890000000000')
      })

      it('should convert 1 to expected wei', function() {
        var input = '1'
        var output = util.normalizeEthStringToWei(input)
        assert.equal(output.toString(10), ethInWei)
      })
    })

    describe('#normalizeNumberToWei', function() {

      it('should handle a simple use case', function() {
        var input = 0.0002
        var output = util.normalizeNumberToWei(input, 'ether')
        var str = output.toString(10)
        assert.equal(str, '200000000000000')
      })

      it('should convert a kwei number to the appropriate equivalent wei', function() {
        var result = util.normalizeNumberToWei(1.111, 'kwei')
        assert.equal(result.toString(10), '1111', 'accepts decimals')
      })

      it('should convert a ether number to the appropriate equivalent wei', function() {
        var result = util.normalizeNumberToWei(1.111, 'ether')
        assert.equal(result.toString(10), '1111000000000000000', 'accepts decimals')
      })
    })
  })
})<|MERGE_RESOLUTION|>--- conflicted
+++ resolved
@@ -148,23 +148,6 @@
 
     it('when given nothing', function() {
       var result = util.formatBalance()
-<<<<<<< HEAD
-      assert.equal(result, '0 ETH', 'should return "0 ETH"')
-    })
-
-    it('should return eth as string followed by ETH', function() {
-      var input = new ethUtil.BN(ethInWei, 10).toJSON()
-      var result = util.formatBalance(input, 4)
-      assert.equal(result, '1.0000 ETH')
-    })
-
-    it('should return eth as string followed by ETH', function() {
-      var input = new ethUtil.BN(ethInWei, 10).div(new ethUtil.BN('2', 10)).toJSON()
-      var result = util.formatBalance(input, 3)
-      assert.equal(result, '0.500 ETH')
-=======
-      assert.equal(result.formatted, 'None', 'should return "None"')
->>>>>>> 525abb85
     })
 
     it('should display specified decimal points', function() {
