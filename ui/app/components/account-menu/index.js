const inherits = require('util').inherits
const Component = require('react').Component
<<<<<<< HEAD
const connect = require('../../metamask-connect')
const { compose } = require('recompose')
const { withRouter } = require('react-router-dom')
=======
const PropTypes = require('prop-types')
const connect = require('react-redux').connect
>>>>>>> 8e0f3935
const h = require('react-hyperscript')
const actions = require('../../actions')
const { Menu, Item, Divider, CloseArea } = require('../dropdowns/components/menu')
const Identicon = require('../identicon')
const { formatBalance } = require('../../util')
<<<<<<< HEAD
const {
  SETTINGS_ROUTE,
  INFO_ROUTE,
  NEW_ACCOUNT_ROUTE,
  IMPORT_ACCOUNT_ROUTE,
  DEFAULT_ROUTE,
} = require('../../routes')

module.exports = compose(
  withRouter,
  connect(mapStateToProps, mapDispatchToProps)
)(AccountMenu)
=======

AccountMenu.contextTypes = {
  t: PropTypes.func,
}

module.exports = connect(mapStateToProps, mapDispatchToProps)(AccountMenu)
>>>>>>> 8e0f3935


inherits(AccountMenu, Component)
function AccountMenu () { Component.call(this) }

function mapStateToProps (state) {
  return {
    selectedAddress: state.metamask.selectedAddress,
    isAccountMenuOpen: state.metamask.isAccountMenuOpen,
    keyrings: state.metamask.keyrings,
    identities: state.metamask.identities,
    accounts: state.metamask.accounts,
  }
}

function mapDispatchToProps (dispatch) {
  return {
    toggleAccountMenu: () => dispatch(actions.toggleAccountMenu()),
    showAccountDetail: address => {
      dispatch(actions.showAccountDetail(address))
      dispatch(actions.hideSidebar())
      dispatch(actions.toggleAccountMenu())
    },
    lockMetamask: () => {
      dispatch(actions.lockMetamask())
      dispatch(actions.hideWarning())
      dispatch(actions.hideSidebar())
      dispatch(actions.toggleAccountMenu())
    },
    showConfigPage: () => {
      dispatch(actions.showConfigPage())
      dispatch(actions.hideSidebar())
      dispatch(actions.toggleAccountMenu())
    },
    showInfoPage: () => {
      dispatch(actions.showInfoPage())
      dispatch(actions.hideSidebar())
      dispatch(actions.toggleAccountMenu())
    },
  }
}

AccountMenu.prototype.render = function () {
  const {
    isAccountMenuOpen,
    toggleAccountMenu,
    lockMetamask,
    history,
  } = this.props

  return h(Menu, { className: 'account-menu', isShowing: isAccountMenuOpen }, [
    h(CloseArea, { onClick: toggleAccountMenu }),
    h(Item, {
      className: 'account-menu__header',
    }, [
      this.context.t('myAccounts'),
      h('button.account-menu__logout-button', {
<<<<<<< HEAD
        onClick: () => {
          lockMetamask()
          history.push(DEFAULT_ROUTE)
        },
      }, this.props.t('logout')),
=======
        onClick: lockMetamask,
      }, this.context.t('logout')),
>>>>>>> 8e0f3935
    ]),
    h(Divider),
    h('div.account-menu__accounts', this.renderAccounts()),
    h(Divider),
    h(Item, {
      onClick: () => {
        toggleAccountMenu()
        history.push(NEW_ACCOUNT_ROUTE)
      },
      icon: h('img.account-menu__item-icon', { src: 'images/plus-btn-white.svg' }),
      text: this.context.t('createAccount'),
    }),
    h(Item, {
      onClick: () => {
        toggleAccountMenu()
        history.push(IMPORT_ACCOUNT_ROUTE)
      },
      icon: h('img.account-menu__item-icon', { src: 'images/import-account.svg' }),
      text: this.context.t('importAccount'),
    }),
    h(Divider),
    h(Item, {
      onClick: () => {
        toggleAccountMenu()
        history.push(INFO_ROUTE)
      },
      icon: h('img', { src: 'images/mm-info-icon.svg' }),
      text: this.context.t('infoHelp'),
    }),
    h(Item, {
      onClick: () => {
        toggleAccountMenu()
        history.push(SETTINGS_ROUTE)
      },
      icon: h('img.account-menu__item-icon', { src: 'images/settings.svg' }),
      text: this.context.t('settings'),
    }),
  ])
}

AccountMenu.prototype.renderAccounts = function () {
  const {
    identities,
    accounts,
    selectedAddress,
    keyrings,
    showAccountDetail,
  } = this.props

  return Object.keys(identities).map((key, index) => {
    const identity = identities[key]
    const isSelected = identity.address === selectedAddress

    const balanceValue = accounts[key] ? accounts[key].balance : ''
    const formattedBalance = balanceValue ? formatBalance(balanceValue, 6) : '...'
    const simpleAddress = identity.address.substring(2).toLowerCase()

    const keyring = keyrings.find((kr) => {
      return kr.accounts.includes(simpleAddress) ||
        kr.accounts.includes(identity.address)
    })

    return h(
      'div.account-menu__account.menu__item--clickable',
      { onClick: () => showAccountDetail(identity.address) },
      [
        h('div.account-menu__check-mark', [
          isSelected ? h('div.account-menu__check-mark-icon') : null,
        ]),

        h(
          Identicon,
          {
            address: identity.address,
            diameter: 24,
          },
        ),

        h('div.account-menu__account-info', [
          h('div.account-menu__name', identity.name || ''),
          h('div.account-menu__balance', formattedBalance),
        ]),

        this.indicateIfLoose(keyring),
      ],
    )
  })
}

AccountMenu.prototype.indicateIfLoose = function (keyring) {
  try { // Sometimes keyrings aren't loaded yet:
    const type = keyring.type
    const isLoose = type !== 'HD Key Tree'
    return isLoose ? h('.keyring-label.allcaps', this.context.t('imported')) : null
  } catch (e) { return }
}<|MERGE_RESOLUTION|>--- conflicted
+++ resolved
@@ -1,19 +1,14 @@
 const inherits = require('util').inherits
 const Component = require('react').Component
-<<<<<<< HEAD
-const connect = require('../../metamask-connect')
+const connect = require('react-redux').connect
 const { compose } = require('recompose')
 const { withRouter } = require('react-router-dom')
-=======
 const PropTypes = require('prop-types')
-const connect = require('react-redux').connect
->>>>>>> 8e0f3935
 const h = require('react-hyperscript')
 const actions = require('../../actions')
 const { Menu, Item, Divider, CloseArea } = require('../dropdowns/components/menu')
 const Identicon = require('../identicon')
 const { formatBalance } = require('../../util')
-<<<<<<< HEAD
 const {
   SETTINGS_ROUTE,
   INFO_ROUTE,
@@ -26,15 +21,10 @@
   withRouter,
   connect(mapStateToProps, mapDispatchToProps)
 )(AccountMenu)
-=======
 
 AccountMenu.contextTypes = {
   t: PropTypes.func,
 }
-
-module.exports = connect(mapStateToProps, mapDispatchToProps)(AccountMenu)
->>>>>>> 8e0f3935
-
 
 inherits(AccountMenu, Component)
 function AccountMenu () { Component.call(this) }
@@ -91,16 +81,11 @@
     }, [
       this.context.t('myAccounts'),
       h('button.account-menu__logout-button', {
-<<<<<<< HEAD
         onClick: () => {
           lockMetamask()
           history.push(DEFAULT_ROUTE)
         },
-      }, this.props.t('logout')),
-=======
-        onClick: lockMetamask,
       }, this.context.t('logout')),
->>>>>>> 8e0f3935
     ]),
     h(Divider),
     h('div.account-menu__accounts', this.renderAccounts()),
