--- conflicted
+++ resolved
@@ -50,9 +50,8 @@
   }
 
   connectToHardwareWallet = (device) => {
-    // None of the hardware wallets are supported
-    // At least for now
-    if (getPlatform() === PLATFORM_FIREFOX) {
+    // Ledger hardware wallets are not supported on firefox
+    if (getPlatform() === PLATFORM_FIREFOX && device === 'ledger') {
       this.setState({ browserSupported: false, error: null})
       return null
     }
@@ -98,11 +97,7 @@
             this.showTemporaryAlert()
           }
 
-<<<<<<< HEAD
-          const newState = { unlocked: true, error: null }
-=======
           const newState = { unlocked: true, device, error: null }
->>>>>>> 887cad97
           // Default to the first account
           if (this.state.selectedAccount === null) {
             accounts.forEach((a, i) => {
@@ -129,13 +124,8 @@
       })
       .catch(e => {
         if (e === 'Window blocked') {
-<<<<<<< HEAD
-          this.setState({ browserSupported: false })
-        } else {
-=======
           this.setState({ browserSupported: false, error: null})
-        } else if (e !== 'Window closed') {
->>>>>>> 887cad97
+        } else if (e !== 'Window closed' && e !== 'Popup closed') {
           this.setState({ error: e.toString() })
         }
       })
