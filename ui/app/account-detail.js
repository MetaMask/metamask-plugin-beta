const inherits = require('util').inherits
const extend = require('xtend')
const Component = require('react').Component
const h = require('react-hyperscript')
const connect = require('react-redux').connect
const copyToClipboard = require('copy-to-clipboard')
const actions = require('./actions')
const ReactCSSTransitionGroup = require('react-addons-css-transition-group')
const valuesFor = require('./util').valuesFor

const Identicon = require('./components/identicon')
const EtherBalance = require('./components/eth-balance')
const TransactionList = require('./components/transaction-list')
const ExportAccountView = require('./components/account-export')
const ethUtil = require('ethereumjs-util')
const EditableLabel = require('./components/editable-label')

module.exports = connect(mapStateToProps)(AccountDetailScreen)

function mapStateToProps (state) {
  return {
    identities: state.metamask.identities,
    accounts: state.metamask.accounts,
    address: state.metamask.selectedAccount,
    accountDetail: state.appState.accountDetail,
    transactions: state.metamask.transactions,
    network: state.metamask.network,
    unconfTxs: valuesFor(state.metamask.unconfTxs),
    unconfMsgs: valuesFor(state.metamask.unconfMsgs),
  }
}

inherits(AccountDetailScreen, Component)
function AccountDetailScreen () {
  Component.call(this)
}

AccountDetailScreen.prototype.render = function () {
  var props = this.props
  var selected = props.address || Object.keys(props.accounts)[0]
  var identity = props.identities[selected]
  var account = props.accounts[selected]

  return (

    h('.account-detail-section.flex-column.flex-grow', [

      // identicon, label, balance, etc
      h('.account-data-subsection.flex-column.flex-grow', {
        style: {
          margin: '0 20px',
        },
      }, [

        // header - identicon + nav
        h('.flex-row.flex-space-between', {
          style: {
            marginTop: 28,
          },
        }, [

          // invisible placeholder for later
          h('i.fa.fa-users.fa-lg.color-orange', {
            style: {
              width: '30px',
              visibility: 'hidden',
            },
          }),

          // large identicon
          h('.identicon-wrapper.flex-column.flex-center.select-none', [
            h(Identicon, {
              diameter: 62,
              address: selected,
            }),
          ]),

          // small accounts nav
          h('img.cursor-pointer.color-orange', {
            src: 'images/switch_acc.svg',
            onClick: this.navigateToAccounts.bind(this),
          }),
        ]),

        h('.flex-center', {
          style: {
            height: '62px',
            paddingTop: '8px',
          },
        }, [
          h(EditableLabel, {
            textValue: identity ? identity.name : '',
            state: {
              isEditingLabel: false,
            },
            saveText: (text) => {
              props.dispatch(actions.saveAccountLabel(selected, text))
            },
          }, [

            // What is shown when not editing + edit text:
            h('label.editing-label', [h('.edit-text', 'edit')]),
            h('h2.font-medium.color-forest', {name: 'edit'}, identity && identity.name),
          ]),
        ]),

        // address and getter actions
        h('.flex-row', {
          style: {
            marginBottom: 16,
          },
        }, [

          h('div', {
            style: {
              overflow: 'hidden',
              textOverflow: 'ellipsis',
              paddingTop: '3px',
            },
          }, ethUtil.toChecksumAddress(selected)),

          h('img.cursor-pointer.color-orange', {
            src: 'images/copy.svg',
            onClick: () => copyToClipboard(ethUtil.toChecksumAddress(selected)),
            style: {
              margin: '0px 5px',
            },
          }),

          h('img.cursor-pointer.color-orange', {
            src: 'images/key-32.png',
            onClick: () => this.requestAccountExport(selected),
<<<<<<< HEAD
            style:{
              margin: "0px 5px",
              width: "20px",
              height: "20px",
              position: "relative",
              top: "3px",
              right: "4px",
=======
            style: {
              margin: '0px 5px',
>>>>>>> dc2ef967
            },
          }),

        ]),

        // balance + send
        h('.flex-row.flex-space-between', [

          h(EtherBalance, {
            value: account && account.balance,
            style: {
              lineHeight: '50px',
            },
          }),

          h('button', {
            onClick: () => props.dispatch(actions.showSendPage()),
            style: {
              margin: 10,
            },
          }, 'SEND ETH'),

        ]),

      ]),

      // subview (tx history, pk export confirm)
      h(ReactCSSTransitionGroup, {
        className: 'css-transition-group',
        transitionName: 'main',
        transitionEnterTimeout: 300,
        transitionLeaveTimeout: 300,
      }, [
        this.subview(),
      ]),

    ])
  )
}

AccountDetailScreen.prototype.subview = function () {
  var subview
  try {
    subview = this.props.accountDetail.subview
  } catch (e) {
    subview = null
  }

  switch (subview) {
    case 'transactions':
      return this.transactionList()
    case 'export':
      var state = extend({key: 'export'}, this.props)
      return h(ExportAccountView, state)
    default:
      return this.transactionList()
  }
}

AccountDetailScreen.prototype.transactionList = function () {
  const { transactions, unconfTxs, unconfMsgs, address, network } = this.props

  var txsToRender = transactions
  // only transactions that are from the current address
  .filter(tx => tx.txParams.from === address)
  // only transactions that are on the current network
  .filter(tx => tx.txParams.metamaskNetworkId === network)
  // sort by recency
  .sort((a, b) => b.time - a.time)

  return h(TransactionList, {
    txsToRender,
    network,
    unconfTxs,
    unconfMsgs,
    viewPendingTx: (txId) => {
      this.props.dispatch(actions.viewPendingTx(txId))
    },
  })
}

AccountDetailScreen.prototype.navigateToAccounts = function (event) {
  event.stopPropagation()
  this.props.dispatch(actions.showAccountsPage())
}

AccountDetailScreen.prototype.requestAccountExport = function () {
  this.props.dispatch(actions.requestExportAccount())
}
<|MERGE_RESOLUTION|>--- conflicted
+++ resolved
@@ -130,7 +130,6 @@
           h('img.cursor-pointer.color-orange', {
             src: 'images/key-32.png',
             onClick: () => this.requestAccountExport(selected),
-<<<<<<< HEAD
             style:{
               margin: "0px 5px",
               width: "20px",
@@ -138,10 +137,6 @@
               position: "relative",
               top: "3px",
               right: "4px",
-=======
-            style: {
-              margin: '0px 5px',
->>>>>>> dc2ef967
             },
           }),
 
