const inherits = require('util').inherits
const extend = require('xtend')
const Component = require('react').Component
const h = require('react-hyperscript')
const connect = require('react-redux').connect
const actions = require('./actions')
const valuesFor = require('./util').valuesFor
const Identicon = require('./components/identicon')
const EthBalance = require('./components/eth-balance')
const TransactionList = require('./components/transaction-list')
const ExportAccountView = require('./components/account-export')
const ethUtil = require('ethereumjs-util')
const EditableLabel = require('./components/editable-label')
const TabBar = require('./components/tab-bar')
const TokenList = require('./components/token-list')
const AccountDropdowns = require('./components/account-dropdowns').AccountDropdowns

module.exports = connect(mapStateToProps)(AccountDetailScreen)

function mapStateToProps (state) {
  return {
    metamask: state.metamask,
    identities: state.metamask.identities,
    accounts: state.metamask.accounts,
    address: state.metamask.selectedAddress,
    accountDetail: state.appState.accountDetail,
    network: state.metamask.network,
    unapprovedMsgs: valuesFor(state.metamask.unapprovedMsgs),
    shapeShiftTxList: state.metamask.shapeShiftTxList,
    transactions: state.metamask.selectedAddressTxList || [],
    conversionRate: state.metamask.conversionRate,
    currentCurrency: state.metamask.currentCurrency,
    currentAccountTab: state.metamask.currentAccountTab,
    tokens: state.metamask.tokens,
  }
}

inherits(AccountDetailScreen, Component)
function AccountDetailScreen () {
  Component.call(this)
}

AccountDetailScreen.prototype.render = function () {
  var props = this.props
  var selected = props.address || Object.keys(props.accounts)[0]
  var checksumAddress = selected && ethUtil.toChecksumAddress(selected)
  var identity = props.identities[selected]
  var account = props.accounts[selected]
  const { network, conversionRate, currentCurrency } = props

  return (

    h('.account-detail-section.full-flex-height', [

    // identicon, label, balance, etc
      h('.account-data-subsection', {
        style: {
          margin: '0 20px',
          flex: '1 0 auto',
        },
      }, [

        // header - identicon + nav
        h('div', {
          style: {
            paddingTop: '20px',
            display: 'flex',
            justifyContent: 'flex-start',
            alignItems: 'flex-start',
          },
        }, [

          // large identicon and addresses
          h('.identicon-wrapper.select-none', [
            h(Identicon, {
              diameter: 62,
              address: selected,
            }),
          ]),
          h('flex-column', {
            style: {
              lineHeight: '10px',
              marginLeft: '15px',
              width: '100%',
            },
          }, [
            h(EditableLabel, {
              textValue: identity ? identity.name : '',
              state: {
                isEditingLabel: false,
              },
              saveText: (text) => {
                props.dispatch(actions.saveAccountLabel(selected, text))
              },
            }, [

              // What is shown when not editing + edit text:
              h('label.editing-label', [h('.edit-text', 'edit')]),
              h(
                'div',
                {
                  style: {
                    display: 'flex',
                    justifyContent: 'flex-start',
                    alignItems: 'center',
                  },
                },
                [
                  h(
                    'h2.font-medium.color-forest',
                    {
                      name: 'edit',
                      style: {
                      },
                    },
                    [
                      identity && identity.name,
                    ]
                  ),
                  h(
                    AccountDropdowns,
                    {
                      style: {
                        marginRight: '8px',
                        marginLeft: 'auto',
                        cursor: 'pointer',
                      },
                      selected,
                      network,
                      identities: props.identities,
<<<<<<< HEAD
=======
                      enableAccountOptions: true,
>>>>>>> 50fc9c96
                    },
                  ),
                ]
              ),
            ]),
            h('.flex-row', {
              style: {
                width: '15em',
                justifyContent: 'space-between',
                alignItems: 'baseline',
              },
            }, [

              // address

              h('div', {
                style: {
                  overflow: 'hidden',
                  textOverflow: 'ellipsis',
                  paddingTop: '3px',
                  width: '5em',
                  fontSize: '13px',
                  fontFamily: 'Montserrat Light',
                  textRendering: 'geometricPrecision',
                  marginBottom: '15px',
                  color: '#AEAEAE',
                },
              }, checksumAddress),
            ]),

            // account ballence

          ]),
        ]),
        h('.flex-row', {
          style: {
            justifyContent: 'space-between',
            alignItems: 'flex-start',
          },
        }, [

          h(EthBalance, {
            value: account && account.balance,
            conversionRate,
            currentCurrency,
            style: {
              lineHeight: '7px',
              marginTop: '10px',
            },
          }),

          h('.flex-grow'),

          h('button', {
            onClick: () => props.dispatch(actions.buyEthView(selected)),
            style: { marginRight: '10px' },
          }, 'BUY'),

          h('button', {
            onClick: () => props.dispatch(actions.showSendPage()),
            style: {
              marginBottom: '20px',
              marginRight: '8px',
            },
          }, 'SEND'),

        ]),
      ]),

      // subview (tx history, pk export confirm, buy eth warning)
      this.subview(),

    ])
  )
}

AccountDetailScreen.prototype.subview = function () {
  var subview
  try {
    subview = this.props.accountDetail.subview
  } catch (e) {
    subview = null
  }

  switch (subview) {
    case 'transactions':
      return this.tabSections()
    case 'export':
      var state = extend({key: 'export'}, this.props)
      return h(ExportAccountView, state)
    default:
      return this.tabSections()
  }
}

AccountDetailScreen.prototype.tabSections = function () {
  const { currentAccountTab } = this.props

  return h('section.tabSection.full-flex-height.grow-tenx', [

    h(TabBar, {
      tabs: [
        { content: 'Sent', key: 'history' },
        { content: 'Tokens', key: 'tokens' },
      ],
      defaultTab: currentAccountTab || 'history',
      tabSelected: (key) => {
        this.props.dispatch(actions.setCurrentAccountTab(key))
      },
    }),

    this.tabSwitchView(),
  ])
}

AccountDetailScreen.prototype.tabSwitchView = function () {
  const props = this.props
  const { address, network } = props
  const { currentAccountTab, tokens } = this.props

  switch (currentAccountTab) {
    case 'tokens':
      return h(TokenList, {
        userAddress: address,
        network,
        tokens,
        addToken: () => this.props.dispatch(actions.showAddTokenPage()),
      })
    default:
      return this.transactionList()
  }
}

AccountDetailScreen.prototype.transactionList = function () {
  const {transactions, unapprovedMsgs, address,
    network, shapeShiftTxList, conversionRate } = this.props

  return h(TransactionList, {
    transactions: transactions.sort((a, b) => b.time - a.time),
    network,
    unapprovedMsgs,
    conversionRate,
    address,
    shapeShiftTxList,
    viewPendingTx: (txId) => {
      this.props.dispatch(actions.viewPendingTx(txId))
    },
  })
}<|MERGE_RESOLUTION|>--- conflicted
+++ resolved
@@ -128,10 +128,7 @@
                       selected,
                       network,
                       identities: props.identities,
-<<<<<<< HEAD
-=======
                       enableAccountOptions: true,
->>>>>>> 50fc9c96
                     },
                   ),
                 ]
