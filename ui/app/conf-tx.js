const inherits = require('util').inherits
const Component = require('react').Component
const h = require('react-hyperscript')
const connect = require('react-redux').connect
const actions = require('./actions')
<<<<<<< HEAD
const NetworkIndicator = require('./components/network')
const LoadingIndicator = require('./components/loading')
=======
>>>>>>> 77eb7b2d
const txHelper = require('../lib/tx-helper')

const PendingTx = require('./components/pending-tx')
const SignatureRequest = require('./components/signature-request')
// const PendingMsg = require('./components/pending-msg')
// const PendingPersonalMsg = require('./components/pending-personal-msg')
// const PendingTypedMsg = require('./components/pending-typed-msg')
const Loading = require('./components/loading')

// const contentDivider = h('div', {
//   style: {
//     marginLeft: '16px',
//     marginRight: '16px',
//     height:'1px',
//     background:'#E7E7E7',
//   },
// })

module.exports = connect(mapStateToProps)(ConfirmTxScreen)

function mapStateToProps (state) {
  return {
    identities: state.metamask.identities,
    accounts: state.metamask.accounts,
    selectedAddress: state.metamask.selectedAddress,
    unapprovedTxs: state.metamask.unapprovedTxs,
    unapprovedMsgs: state.metamask.unapprovedMsgs,
    unapprovedPersonalMsgs: state.metamask.unapprovedPersonalMsgs,
    unapprovedTypedMessages: state.metamask.unapprovedTypedMessages,
    index: state.appState.currentView.context,
    warning: state.appState.warning,
    network: state.metamask.network,
    provider: state.metamask.provider,
    conversionRate: state.metamask.conversionRate,
    currentCurrency: state.metamask.currentCurrency,
    blockGasLimit: state.metamask.currentBlockGasLimit,
    computedBalances: state.metamask.computedBalances,
  }
}

inherits(ConfirmTxScreen, Component)
function ConfirmTxScreen () {
  Component.call(this)
}

ConfirmTxScreen.prototype.render = function () {
  const props = this.props
  const {
    network,
    unapprovedTxs,
    currentCurrency,
    unapprovedMsgs,
    unapprovedPersonalMsgs,
    unapprovedTypedMessages,
    conversionRate,
    blockGasLimit,
    // provider,
    // computedBalances,
  } = props

  var unconfTxList = txHelper(unapprovedTxs, unapprovedMsgs, unapprovedPersonalMsgs, unapprovedTypedMessages, network)

  var txData = unconfTxList[props.index] || {}
  var txParams = txData.params || {}

  // var isNotification = isPopupOrNotification() === 'notification'
  /*
    Client is using the flag above to render the following in conf screen
    // subtitle and nav
    h('.section-title.flex-row.flex-center', [
      !isNotification ? h('i.fa.fa-arrow-left.fa-lg.cursor-pointer', {
        onClick: this.goHome.bind(this),
      }) : null,
      h('h2.page-subtitle', 'Confirm Transaction'),
      isNotification ? h(NetworkIndicator, {
        network: network,
        provider: provider,
      }) : null,
    ]),
  */

  log.info(`rendering a combined ${unconfTxList.length} unconf msg & txs`)
<<<<<<< HEAD
  if (unconfTxList.length === 0) return h(Loading, { isLoading: true })

  const unconfTxListLength = unconfTxList.length

  return (

    h('.flex-column.flex-grow', [

      h(LoadingIndicator, {
        isLoading: txData.loadingDefaults,
        loadingMessage: 'Estimating transaction cost…',
      }),

      // subtitle and nav
      h('.section-title.flex-row.flex-center', [
        !isNotification ? h('i.fa.fa-arrow-left.fa-lg.cursor-pointer', {
          onClick: this.goHome.bind(this),
        }) : null,
        h('h2.page-subtitle', 'Confirm Transaction'),
        isNotification ? h(NetworkIndicator, {
          network: network,
          provider: provider,
        }) : null,
      ]),

      h('h3', {
        style: {
          alignSelf: 'center',
          display: unconfTxList.length > 1 ? 'block' : 'none',
        },
      }, [
        h('i.fa.fa-arrow-left.fa-lg.cursor-pointer', {
          style: {
            display: props.index === 0 ? 'none' : 'inline-block',
          },
          onClick: () => props.dispatch(actions.previousTx()),
        }),
        ` ${props.index + 1} of ${unconfTxList.length} `,
        h('i.fa.fa-arrow-right.fa-lg.cursor-pointer', {
          style: {
            display: props.index + 1 === unconfTxList.length ? 'none' : 'inline-block',
          },
          onClick: () => props.dispatch(actions.nextTx()),
        }),
      ]),

      warningIfExists(props.warning),

      currentTxView({
        // Properties
        txData: txData,
        key: txData.id,
        selectedAddress: props.selectedAddress,
        accounts: props.accounts,
        identities: props.identities,
        conversionRate,
        currentCurrency,
        blockGasLimit,
        unconfTxListLength,
        computedBalances,
        // Actions
        buyEth: this.buyEth.bind(this, txParams.from || props.selectedAddress),
        sendTransaction: this.sendTransaction.bind(this),
        cancelTransaction: this.cancelTransaction.bind(this, txData),
        cancelAllTransactions: this.cancelAllTransactions.bind(this, unconfTxList),
        signMessage: this.signMessage.bind(this, txData),
        signPersonalMessage: this.signPersonalMessage.bind(this, txData),
        signTypedMessage: this.signTypedMessage.bind(this, txData),
        cancelMessage: this.cancelMessage.bind(this, txData),
        cancelPersonalMessage: this.cancelPersonalMessage.bind(this, txData),
        cancelTypedMessage: this.cancelTypedMessage.bind(this, txData),
      }),
    ])
  )
=======
  if (unconfTxList.length === 0) return h(Loading)

  return currentTxView({
    // Properties
    txData: txData,
    key: txData.id,
    selectedAddress: props.selectedAddress,
    accounts: props.accounts,
    identities: props.identities,
    conversionRate,
    currentCurrency,
    blockGasLimit,
    // Actions
    buyEth: this.buyEth.bind(this, txParams.from || props.selectedAddress),
    sendTransaction: this.sendTransaction.bind(this),
    cancelTransaction: this.cancelTransaction.bind(this, txData),
    signMessage: this.signMessage.bind(this, txData),
    signPersonalMessage: this.signPersonalMessage.bind(this, txData),
    signTypedMessage: this.signTypedMessage.bind(this, txData),
    cancelMessage: this.cancelMessage.bind(this, txData),
    cancelPersonalMessage: this.cancelPersonalMessage.bind(this, txData),
    cancelTypedMessage: this.cancelTypedMessage.bind(this, txData),
  })

>>>>>>> 77eb7b2d
}

function currentTxView (opts) {
  log.info('rendering current tx view')
  const { txData } = opts
  const { txParams, msgParams } = txData

  if (txParams) {
    log.debug('txParams detected, rendering pending tx')
    return h(PendingTx, opts)
  } else if (msgParams) {
    log.debug('msgParams detected, rendering pending msg')

    return h(SignatureRequest, opts)

    // if (type === 'eth_sign') {
    //   log.debug('rendering eth_sign message')
    //   return h(PendingMsg, opts)
    // } else if (type === 'personal_sign') {
    //   log.debug('rendering personal_sign message')
    // return h(PendingPersonalMsg, opts)
    // } else if (type === 'eth_signTypedData') {
    //   log.debug('rendering eth_signTypedData message')
    //   return h(PendingTypedMsg, opts)
    // }
  }
  return h(Loading)
}

ConfirmTxScreen.prototype.buyEth = function (address, event) {
  event.preventDefault()
  this.props.dispatch(actions.buyEthView(address))
}

ConfirmTxScreen.prototype.sendTransaction = function (txData, event) {
  this.stopPropagation(event)
  this.props.dispatch(actions.updateAndApproveTx(txData))
}

ConfirmTxScreen.prototype.cancelTransaction = function (txData, event) {
  this.stopPropagation(event)
  event.preventDefault()
  this.props.dispatch(actions.cancelTx(txData))
}

ConfirmTxScreen.prototype.cancelAllTransactions = function (unconfTxList, event) {
  this.stopPropagation(event)
  event.preventDefault()
  this.props.dispatch(actions.cancelAllTx(unconfTxList))
}

ConfirmTxScreen.prototype.signMessage = function (msgData, event) {
  log.info('conf-tx.js: signing message')
  var params = msgData.msgParams
  params.metamaskId = msgData.id
  this.stopPropagation(event)
  this.props.dispatch(actions.signMsg(params))
}

ConfirmTxScreen.prototype.stopPropagation = function (event) {
  if (event.stopPropagation) {
    event.stopPropagation()
  }
}

ConfirmTxScreen.prototype.signPersonalMessage = function (msgData, event) {
  log.info('conf-tx.js: signing personal message')
  var params = msgData.msgParams
  params.metamaskId = msgData.id
  this.stopPropagation(event)
  this.props.dispatch(actions.signPersonalMsg(params))
}

ConfirmTxScreen.prototype.signTypedMessage = function (msgData, event) {
  log.info('conf-tx.js: signing typed message')
  var params = msgData.msgParams
  params.metamaskId = msgData.id
  this.stopPropagation(event)
  this.props.dispatch(actions.signTypedMsg(params))
}

ConfirmTxScreen.prototype.cancelMessage = function (msgData, event) {
  log.info('canceling message')
  this.stopPropagation(event)
  this.props.dispatch(actions.cancelMsg(msgData))
}

ConfirmTxScreen.prototype.cancelPersonalMessage = function (msgData, event) {
  log.info('canceling personal message')
  this.stopPropagation(event)
  this.props.dispatch(actions.cancelPersonalMsg(msgData))
}

ConfirmTxScreen.prototype.cancelTypedMessage = function (msgData, event) {
  log.info('canceling typed message')
  this.stopPropagation(event)
  this.props.dispatch(actions.cancelTypedMsg(msgData))
}

ConfirmTxScreen.prototype.goHome = function (event) {
  this.stopPropagation(event)
  this.props.dispatch(actions.goHome())
}

// function warningIfExists (warning) {
//   if (warning &&
//      // Do not display user rejections on this screen:
//      warning.indexOf('User denied transaction signature') === -1) {
//     return h('.error', {
//       style: {
//         margin: 'auto',
//       },
//     }, warning)
//   }
// }<|MERGE_RESOLUTION|>--- conflicted
+++ resolved
@@ -3,11 +3,6 @@
 const h = require('react-hyperscript')
 const connect = require('react-redux').connect
 const actions = require('./actions')
-<<<<<<< HEAD
-const NetworkIndicator = require('./components/network')
-const LoadingIndicator = require('./components/loading')
-=======
->>>>>>> 77eb7b2d
 const txHelper = require('../lib/tx-helper')
 
 const PendingTx = require('./components/pending-tx')
@@ -90,82 +85,6 @@
   */
 
   log.info(`rendering a combined ${unconfTxList.length} unconf msg & txs`)
-<<<<<<< HEAD
-  if (unconfTxList.length === 0) return h(Loading, { isLoading: true })
-
-  const unconfTxListLength = unconfTxList.length
-
-  return (
-
-    h('.flex-column.flex-grow', [
-
-      h(LoadingIndicator, {
-        isLoading: txData.loadingDefaults,
-        loadingMessage: 'Estimating transaction cost…',
-      }),
-
-      // subtitle and nav
-      h('.section-title.flex-row.flex-center', [
-        !isNotification ? h('i.fa.fa-arrow-left.fa-lg.cursor-pointer', {
-          onClick: this.goHome.bind(this),
-        }) : null,
-        h('h2.page-subtitle', 'Confirm Transaction'),
-        isNotification ? h(NetworkIndicator, {
-          network: network,
-          provider: provider,
-        }) : null,
-      ]),
-
-      h('h3', {
-        style: {
-          alignSelf: 'center',
-          display: unconfTxList.length > 1 ? 'block' : 'none',
-        },
-      }, [
-        h('i.fa.fa-arrow-left.fa-lg.cursor-pointer', {
-          style: {
-            display: props.index === 0 ? 'none' : 'inline-block',
-          },
-          onClick: () => props.dispatch(actions.previousTx()),
-        }),
-        ` ${props.index + 1} of ${unconfTxList.length} `,
-        h('i.fa.fa-arrow-right.fa-lg.cursor-pointer', {
-          style: {
-            display: props.index + 1 === unconfTxList.length ? 'none' : 'inline-block',
-          },
-          onClick: () => props.dispatch(actions.nextTx()),
-        }),
-      ]),
-
-      warningIfExists(props.warning),
-
-      currentTxView({
-        // Properties
-        txData: txData,
-        key: txData.id,
-        selectedAddress: props.selectedAddress,
-        accounts: props.accounts,
-        identities: props.identities,
-        conversionRate,
-        currentCurrency,
-        blockGasLimit,
-        unconfTxListLength,
-        computedBalances,
-        // Actions
-        buyEth: this.buyEth.bind(this, txParams.from || props.selectedAddress),
-        sendTransaction: this.sendTransaction.bind(this),
-        cancelTransaction: this.cancelTransaction.bind(this, txData),
-        cancelAllTransactions: this.cancelAllTransactions.bind(this, unconfTxList),
-        signMessage: this.signMessage.bind(this, txData),
-        signPersonalMessage: this.signPersonalMessage.bind(this, txData),
-        signTypedMessage: this.signTypedMessage.bind(this, txData),
-        cancelMessage: this.cancelMessage.bind(this, txData),
-        cancelPersonalMessage: this.cancelPersonalMessage.bind(this, txData),
-        cancelTypedMessage: this.cancelTypedMessage.bind(this, txData),
-      }),
-    ])
-  )
-=======
   if (unconfTxList.length === 0) return h(Loading)
 
   return currentTxView({
@@ -190,7 +109,6 @@
     cancelTypedMessage: this.cancelTypedMessage.bind(this, txData),
   })
 
->>>>>>> 77eb7b2d
 }
 
 function currentTxView (opts) {
