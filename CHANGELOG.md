--- conflicted
+++ resolved
@@ -3,13 +3,10 @@
 ## Current Master
 
 - Add new tokens auto detection
-<<<<<<< HEAD
-=======
 - Remove rejected transactions from transaction history
 - Add Trezor Support
 - Allow to remove accounts (Imported and Hardware Wallets)
 - [#4840](https://github.com/MetaMask/metamask-extension/pull/4840): Now shows notifications when transactions are completed.
->>>>>>> e094d4ad
 
 ## 4.8.0 Thur Jun 14 2018
 
