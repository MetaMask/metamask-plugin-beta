--- conflicted
+++ resolved
@@ -265,10 +265,7 @@
       notifyDomain: this.notifyConnections.bind(this),
       notifyAllDomains: this.notifyAllConnections.bind(this),
       addPrompt: this.promptsController.addPrompt.bind(this.promptsController),
-<<<<<<< HEAD
       getProviderState: this.getProviderState.bind(this),
-=======
->>>>>>> c3d798af
       getPrimaryHdKeyring: () => this.keyringController.getKeyringsByType('HD Key Tree')[0],
     })
 
@@ -683,7 +680,6 @@
       clearPluginState: pluginsController.clearState.bind(pluginsController),
       runInlineWorkerPlugin: pluginsController.runInlineWorkerPlugin.bind(pluginsController),
       removeInlineWorkerPlugin: pluginsController.removeInlineWorkerPlugin.bind(pluginsController),
-      runStressTestPlugins: pluginsController.runStressTestPlugins.bind(pluginsController),
 
       // prompts
       resolvePrompt: this.promptsController.resolvePrompt.bind(this.promptsController),
