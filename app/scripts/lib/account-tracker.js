--- conflicted
+++ resolved
@@ -14,17 +14,9 @@
 const Web3 = require('web3')
 // const SINGLE_CALL_BALANCES_ABI = require('single-call-balance-checker-abi')
 
-<<<<<<< HEAD
-const { bnToHex } = require('./util')
-const { MAINNET_CODE, RINKEBY_CODE, ROPSTEN_CODE, KOVAN_CODE } = require('../controllers/network/enums')
-const { SINGLE_CALL_BALANCES_ADDRESS, SINGLE_CALL_BALANCES_ADDRESS_RINKEBY, SINGLE_CALL_BALANCES_ADDRESS_ROPSTEN, SINGLE_CALL_BALANCES_ADDRESS_KOVAN } = require('../controllers/network/contract-addresses')
-const { isValidAddress } = require('ethereumjs-util')
-=======
 // const { bnToHex } = require('./util')
 // const { MAINNET_CODE, RINKEBY_CODE, ROPSTEN_CODE, KOVAN_CODE } = require('../controllers/network/enums')
 // const { SINGLE_CALL_BALANCES_ADDRESS, SINGLE_CALL_BALANCES_ADDRESS_RINKEBY, SINGLE_CALL_BALANCES_ADDRESS_ROPSTEN, SINGLE_CALL_BALANCES_ADDRESS_KOVAN } = require('../controllers/network/contract-addresses')
->>>>>>> 7085751e
-
 
 class AccountTracker {
 
@@ -232,36 +224,6 @@
     this.store.updateState({ accounts })
   }
 
-<<<<<<< HEAD
-  /**
-   * Updates current address balances from balanceChecker deployed contract instance
-   * @param {*} addresses
-   * @param {*} deployedContractAddress
-   */
-  async _updateAccountsViaBalanceChecker (_addresses, deployedContractAddress) {
-    this.web3.setProvider(this._provider)
-    const ethContract = this.web3.eth.contract(SINGLE_CALL_BALANCES_ABI).at(deployedContractAddress)
-    const ethBalance = ['0x0']
-
-    // To tolerate plugins providing arbitrarily formatted non-Ethereum addresses:
-    const addresses = _addresses.filter(isValidAddress)
-    const accounts = {}
-    _addresses.forEach((address) => { accounts[address] = { address, balance: '0x0' } })
-
-    ethContract.balances(addresses, ethBalance, (error, result) => {
-      if (error) {
-        log.warn(`MetaMask - Account Tracker single call balance fetch failed`, error)
-        return Promise.all(addresses.map(this._updateAccount.bind(this)))
-      }
-      addresses.forEach((address, index) => {
-        const balance = bnToHex(result[index])
-        accounts[address] = { address, balance }
-      })
-      this.store.updateState({ accounts })
-    })
-  }
-
-=======
   // /**
   //  * Updates current address balances from balanceChecker deployed contract instance
   //  * @param {*} addresses
@@ -285,7 +247,6 @@
   //     this.store.updateState({ accounts })
   //   })
   // }
->>>>>>> 7085751e
 }
 
 module.exports = AccountTracker