--- conflicted
+++ resolved
@@ -250,22 +250,10 @@
     },
   })
 
-<<<<<<< HEAD
-  const provider = controller.provider
-  setupEnsIpfsResolver({
-    getCurrentNetwork: controller.getCurrentNetwork,
-    provider,
-  })
-
-  // submit rpc requests to mesh-metrics
-  controller.networkController.on('rpc-req', (data) => {
-    submitMeshMetricsEntry({ type: 'rpc', data })
-=======
   setupEnsIpfsResolver({
     getCurrentNetwork: controller.getCurrentNetwork,
     getIpfsGateway: controller.preferencesController.getIpfsGateway.bind(controller.preferencesController),
     provider: controller.provider,
->>>>>>> df85ab6e
   })
 
   // report failed transactions to Sentry
@@ -461,22 +449,12 @@
 /**
  * Opens the browser popup for user confirmation
  */
-<<<<<<< HEAD
-function triggerUi () {
-  extension.tabs.query({ active: true }, tabs => {
-    const currentlyActiveMetamaskTab = Boolean(tabs.find(tab => openMetamaskTabsIDs[tab.id]))
-    if (!popupIsOpen && !currentlyActiveMetamaskTab && !notificationIsOpen) {
-      notificationManager.showPopup()
-    }
-  })
-=======
 async function triggerUi () {
   const tabs = await platform.getActiveTabs()
   const currentlyActiveMetamaskTab = Boolean(tabs.find((tab) => openMetamaskTabsIDs[tab.id]))
   if (!popupIsOpen && !currentlyActiveMetamaskTab) {
     await notificationManager.showPopup()
   }
->>>>>>> df85ab6e
 }
 
 /**
