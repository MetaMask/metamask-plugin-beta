{
  "privacyModeDefault": {
    "message": "プライバシーモードがデフォルトで有効になりました"
  },
  "chartOnlyAvailableEth": {
    "message": "チャートはEthereumネットワークでのみ利用可能です。"
  },
  "confirmClear": {
    "message": "承認されたウェブサイトをクリアしてもよろしいですか？"
  },
<<<<<<< HEAD
  "clearPermissionsDataSuccess": {
    "message": "承認されたウェブサイトデータが正常に消去されました。"
  },
  "permissionsData": {
    "message": "承認データ"
  },
  "permissionsDataDescription": {
    "message": "承認されたウェブサイトのデータをクリアすると、すべてのサイトで承認を再度要求する必要があります"
  },
  "clearPermissionsData": {
    "message": "承認データのクリア"
=======
  "contractInteraction": {
    "message": "コントラクトへのアクセス"
  },
  "clearPermissionsSuccess": {
    "message": "承認されたウェブサイトデータが正常に消去されました。"
  },
  "permissionsSettings": {
    "message": "承認データ"
>>>>>>> b5b6bc81
  },
  "permissionsDescription": {
    "message": "承認されたウェブサイトのデータをクリアすると、すべてのサイトで承認を再度要求する必要があります"
  },
  "clearPermissions": {
    "message": "承認データのクリア"
  },
  "reject": {
    "message": "拒否"
  },
  "providerRequest": {
    "message": "$1 はあなたのアカウントにアクセスしようとしています。"
  },
  "providerRequestInfo": {
    "message": "下記のドメインは、Ethereumブロックチェーンとやり取りできるようにEthereum APIへのアクセスをリクエストしようとしています。 Web3アクセスを承認する前に、正しいサイトにいることを常に確認してください。"
  },
  "aboutSettingsDescription": {
    "message": "バージョンやサポート、問合せ先など"
  },
  "acceleratingATransaction": {
    "message": "*より高いガス価格を使用すると、ネットワークでより速く処理され、トランザクションを高速化できる可能性が高くなりますが、常に保証されるとは限りません。"
  },
  "accessingYourCamera": {
    "message": "カメラにアクセスしています..."
  },
  "account": {
    "message": "アカウント"
  },
  "accountDetails": {
    "message": "アカウント詳細"
  },
  "accountName": {
    "message": "アカウント名"
  },
  "accountOptions": {
    "message": "アカウント設定"
  },
  "accountSelectionRequired": {
    "message": "アカウントを選択してください。"
  },
  "activityLog": {
    "message": "アクティビティログ"
  },
  "addNetwork": {
    "message": "ネットワーク追加"
  },
  "addRecipient": {
    "message": "受取人追加"
  },
  "advanced": {
    "message": "詳細"
  },
  "advancedSettingsDescription": {
    "message": "開発者向け機能では、状態ログのダウンロード、アカウントリセットし、テストネットやカスタムRPCの設定が可能です。"
  },
  "advancedOptions": {
    "message": "詳細設定"
  },
  "addToAddressBook": {
    "message": "アドレス帳に追加"
  },
  "addToAddressBookModalPlaceholder": {
    "message": "例: John D"
  },
  "addAlias": {
    "message": "エイリアスを追加"
  },
  "addToken": {
    "message": "トークンを追加"
  },
  "addTokens": {
    "message": "トークンを追加"
  },
  "addSuggestedTokens": {
    "message": "推奨トークンを追加"
  },
  "addAcquiredTokens": {
    "message": "Metamaskで獲得したトークンを追加する"
  },
  "amount": {
    "message": "金額"
  },
  "appDescription": {
    "message": "Ethereumのブラウザ・エクステンション",
    "description": "The description of the application"
  },
  "appName": {
    "message": "MetaMask",
    "description": "The name of the application"
  },
  "approve": {
    "message": "承認する"
  },
  "approved": {
    "message": "承認済み"
  },
  "asset": {
    "message": "アセット"
  },
  "attemptingConnect": {
    "message": "ブロックチェーンに接続中"
  },
  "attemptToCancel": {
    "message": "キャンセルを試みますか？"
  },
  "attemptToCancelDescription": {
    "message": "このキャンセルを送信しても、元のトランザクションがキャンセルされることは保証されません。キャンセルが成功した場合、上記の取引手数料が請求されます。"
  },
  "attributions": {
    "message": "属性"
  },
  "autoLogoutTimeLimit": {
    "message": "自動ログアウト(分)"
  },
  "autoLogoutTimeLimitDescription": {
    "message": "MetaMaskが自動的にログアウトするまでのアイドル時間を分単位で設定します。"
  },
  "average": {
    "message": "平均"
  },
  "back": {
    "message": "戻る"
  },
  "balance": {
    "message": "残高:"
  },
  "balanceIsInsufficientGas": {
    "message": "現在のガス総量に対して残高が不足しています"
  },
  "betweenMinAndMax": {
    "message": " $1以上 $2以下にして下さい。",
    "description": "helper for inputting hex as decimal input"
  },
  "blockiesIdenticon": {
    "message": "Blockies Identicon を使用"
  },
  "buyCoinSwitch": {
    "message": "CoinSwitchのサイトで購入"
  },
  "buyCoinSwitchExplainer": {
    "message": "CoinSwitchは、最高のレートで300以上の暗号化交換を行うワンストップの宛先です。"
  },
  "cancel": {
    "message": "キャンセル"
  },
  "confirm": {
    "message": "確認"
  },
  "confirmPassword": {
    "message": "パスワードの確認"
  },
  "continueToCoinSwitch": {
    "message": "CoinSwitchを開く"
  },
  "contractDeployment": {
    "message": "コントラクトのデプロイ"
  },
  "conversionProgress": {
    "message": "変換中"
  },
  "copiedButton": {
    "message": "コピー完了"
  },
  "copiedExclamation": {
    "message": "コピー完了!"
  },
  "copy": {
    "message": "コピー"
  },
  "copyToClipboard": {
    "message": "クリップボードへコピー"
  },
  "copyButton": {
    "message": " コピー "
  },
  "copyPrivateKey": {
    "message": "これはあなたの秘密鍵です(クリックでコピー)"
  },
  "create": {
    "message": "作成"
  },
  "createAccount": {
    "message": "アカウント作成"
  },
  "customGas": {
    "message": "ガスのカスタマイズ"
  },
  "customToken": {
    "message": "カスタムトークン"
  },
  "customRPC": {
    "message": "カスタムRPC"
  },
  "decimal": {
    "message": "小数点桁数"
  },
  "defaultNetwork": {
    "message": "デフォルトのEther送受信ネットワークはメインネットです。"
  },
  "deposit": {
    "message": "振込"
  },
  "depositEther": {
    "message": "Etherを振込"
  },
  "details": {
    "message": "詳細"
  },
  "directDepositEther": {
    "message": "Etherを直接入金"
  },
  "directDepositEtherExplainer": {
    "message": "既にEtherをお持ちなら、MetaMaskの新しいウォレットにEtherを送信することができます。"
  },
  "done": {
    "message": "完了"
  },
  "edit": {
    "message": "編集"
  },
  "endOfFlowMessage10": {
    "message": "全て完了"
  },
  "enterPassword": {
    "message": "パスワードを入力"
  },
  "etherscanView": {
    "message": "Etherscanでアカウントを確認"
  },
  "exportPrivateKey": {
    "message": "秘密鍵のエクスポート"
  },
  "failed": {
    "message": "失敗"
  },
  "fiat": {
    "message": "法定通貨",
    "description": "Exchange type"
  },
  "fileImportFail": {
    "message": "ファイルがインポートされなければ、ここをクリック!",
    "description": "Helps user import their account from a JSON file"
  },
  "from": {
    "message": "送信元"
  },
  "fromShapeShift": {
    "message": "ShapeShiftから"
  },
  "gasLimit": {
    "message": "ガスリミット"
  },
  "gasLimitCalculation": {
    "message": "ネットワークの成功率を基にして、ガスリミットを提案しています。"
  },
  "gasLimitTooLow": {
    "message": "ガスリミットは最低21000です。"
  },
  "gasPrice": {
    "message": "ガスプライス (GWEI)"
  },
  "gasPriceCalculation": {
    "message": "ネットワークの成功率を基にして、ガスプライスを提案しています。"
  },
  "getEther": {
    "message": "Etherを取得する"
  },
  "getEtherFromFaucet": {
    "message": "フォーセットで $1のEtherを得ることができます。",
    "description": "Displays network name for Ether faucet"
  },
  "greaterThanMin": {
    "message": " $1以上にして下さい。",
    "description": "helper for inputting hex as decimal input"
  },
  "here": {
    "message": "ここ",
    "description": "as in -click here- for more information (goes with troubleTokenBalances)"
  },
  "hide": {
    "message": "隠す"
  },
  "hideToken": {
    "message": "トークンを隠す"
  },
  "hideTokenPrompt": {
    "message": "トークンを隠しますか?"
  },
  "import": {
    "message": "追加",
    "description": "Button to import an account from a selected file"
  },
  "importAccount": {
    "message": "アカウントのインポート"
  },
  "importAccountMsg": {
    "message": "追加したアカウントはMetaMaskのアカウントパスフレーズとは関連付けられません。インポートしたアカウントについての詳細は"
  },
  "imported": {
    "message": "インポート完了",
    "description": "status showing that an account has been fully loaded into the keyring"
  },
  "infoHelp": {
    "message": "情報とヘルプ"
  },
  "insufficientFunds": {
    "message": "残高不足"
  },
  "invalidAddress": {
    "message": "アドレスが無効です。"
  },
  "invalidInput": {
    "message": "インプットが無効です。"
  },
  "jsonFile": {
    "message": "JSONファイル",
    "description": "format for importing an account"
  },
  "kovan": {
    "message": "Kovanテストネットワーク"
  },
  "max": {
    "message": "最大"
  },
  "learnMore": {
    "message": "詳細"
  },
  "lessThanMax": {
    "message": " $1以下にして下さい。",
    "description": "helper for inputting hex as decimal input"
  },
  "likeToAddTokens": {
    "message": "トークンを追加しますか?"
  },
  "links": {
    "message": "リンク"
  },
  "loading": {
    "message": "ロード中..."
  },
  "loadingTokens": {
    "message": "トークンをロード中..."
  },
  "login": {
    "message": "ログイン"
  },
  "logout": {
    "message": "ログアウト"
  },
  "mainnet": {
    "message": "Ethereumメインネットワーク"
  },
  "menu": {
    "message": "メニュー"
  },
  "message": {
    "message": "メッセージ"
  },
  "myAccounts": {
    "message": "マイアカウント"
  },
  "mustSelectOne": {
    "message": "一つ以上のトークンを選択してください。"
  },
  "needEtherInWallet": {
    "message": "MetaMaskで分散型アプリケーションを使用するためには、このウォレットにEtherが必要です。"
  },
  "needImportFile": {
    "message": "インポートするファイルを選択してください。",
    "description": "User is important an account and needs to add a file to continue"
  },
  "networks": {
    "message": "ネットワーク"
  },
  "newAccount": {
    "message": "新規アカウント"
  },
  "newAccountNumberName": {
    "message": "アカウント $1",
    "description": "Default name of next account to be created on create account screen"
  },
  "newContract": {
    "message": "新規コントラクト"
  },
  "newPassword": {
    "message": "新規パスワード(最低8文字)"
  },
  "noAlreadyHaveSeed": {
    "message": "すでにシードを持っています"
  },
  "next": {
    "message": "次へ"
  },
  "noAddressForName": {
    "message": "この名前にはアドレスが設定されていません。"
  },
  "noDeposits": {
    "message": "振込みがありません。"
  },
  "noTransactions": {
    "message": "トランザクションがありません。"
  },
  "password": {
    "message": "パスワード"
  },
  "pastePrivateKey": {
    "message": "秘密鍵をここにペーストして下さい:",
    "description": "For importing an account from a private key"
  },
  "pasteSeed": {
    "message": "パスフレーズをここにペーストして下さい!"
  },
  "privacyMsg": {
    "message": "プライバシーポリシー"
  },
  "privateKey": {
    "message": "秘密鍵",
    "description": "select this type of file to use to import an account"
  },
  "privateKeyWarning": {
    "message": "警告: この鍵は絶対に公開しないで下さい。公開すると、誰でもあなたのアカウント内の資産を盗むことができてしまいます。"
  },
  "privateNetwork": {
    "message": "プライベート・ネットワーク"
  },
  "qrCode": {
    "message": "QRコードを表示"
  },
  "readdToken": {
    "message": "アカウントのオプションメニューから「トークンを追加」すれば、将来このトークンを追加し直すことができます。"
  },
  "recipientAddress": {
    "message": "受取人アドレス"
  },
  "rejected": {
    "message": "拒否されました"
  },
  "resetAccount": {
    "message": "アカウントをリセット"
  },
  "restoreFromSeed": {
    "message": "パスフレーズから復元する"
  },
  "required": {
    "message": "必要です。"
  },
  "revealSeedWords": {
    "message": "パスフレーズを表示"
  },
  "revert": {
    "message": "元に戻す"
  },
  "rinkeby": {
    "message": "Rinkebyテストネットワーク"
  },
  "ropsten": {
    "message": "Ropstenテストネットワーク"
  },
  "save": {
    "message": "保存"
  },
  "search": {
    "message": "検索"
  },
  "searchResults": {
    "message": "検索結果"
  },
  "selectCurrency": {
    "message": "通貨を選択"
  },
  "selectType": {
    "message": "キーの種類"
  },
  "send": {
    "message": "送信"
  },
  "sendETH": {
    "message": "ETHの送信"
  },
  "sendTokens": {
    "message": "トークンを送信"
  },
  "searchTokens": {
    "message": "トークンの検索"
  },
  "settings": {
    "message": "設定"
  },
  "showPrivateKeys": {
    "message": "秘密鍵を表示"
  },
  "sign": {
    "message": "署名"
  },
  "signatureRequest": {
    "message": "署名リクエスト"
  },
  "signNotice": {
    "message": "このメッセージへの署名は危険となる可能性があります。\n完全に信頼するサイトからのメッセージのみ、\nあなたのアカウントで署名して下さい。今後のバージョンでは、\nこの危険なメソッドは削除される予定です。"
  },
  "sigRequest": {
    "message": "署名リクエスト"
  },
  "submit": {
    "message": "送信"
  },
  "terms": {
    "message": "利用規約"
  },
  "testFaucet": {
    "message": "Faucetをテスト"
  },
  "to": {
    "message": "送信先"
  },
  "toETHviaShapeShift": {
    "message": "ShapeShiftで $1をETHにする",
    "description": "system will fill in deposit type in start of message"
  },
  "token": {
    "message": "トークン"
  },
  "tokenSymbol": {
    "message": "トークンシンボル"
  },
  "total": {
    "message": "合計"
  },
  "troubleTokenBalances": {
    "message": "トークン残高を取得できません。こちらでご確認ください。",
    "description": "Followed by a link (here) to view token balances"
  },
  "typePassword": {
    "message": "パスワードの入力"
  },
  "unknown": {
    "message": "不明"
  },
  "unknownNetwork": {
    "message": "不明なプライベートネットワーク"
  },
  "usedByClients": {
    "message": "様々なクライアントによって使用されています。"
  },
  "viewAccount": {
    "message": "アカウントを見る"
  },
  "viewOnEtherscan": {
    "message": "Etherscan で見る"
  },
  "walletSeed": {
    "message": "ウォレットのパスフレーズ"
  },
  "welcomeBack": {
    "message": "おかえりなさい!"
  },
  "welcome": {
    "message": "MetaMask ベータ版へようこそ!"
  },
  "yourSigRequested": {
    "message": "あなたの署名がリクエストされています。"
  },
  "youSign": {
    "message": "署名しています。"
  }
}<|MERGE_RESOLUTION|>--- conflicted
+++ resolved
@@ -8,19 +8,6 @@
   "confirmClear": {
     "message": "承認されたウェブサイトをクリアしてもよろしいですか？"
   },
-<<<<<<< HEAD
-  "clearPermissionsDataSuccess": {
-    "message": "承認されたウェブサイトデータが正常に消去されました。"
-  },
-  "permissionsData": {
-    "message": "承認データ"
-  },
-  "permissionsDataDescription": {
-    "message": "承認されたウェブサイトのデータをクリアすると、すべてのサイトで承認を再度要求する必要があります"
-  },
-  "clearPermissionsData": {
-    "message": "承認データのクリア"
-=======
   "contractInteraction": {
     "message": "コントラクトへのアクセス"
   },
@@ -29,7 +16,6 @@
   },
   "permissionsSettings": {
     "message": "承認データ"
->>>>>>> b5b6bc81
   },
   "permissionsDescription": {
     "message": "承認されたウェブサイトのデータをクリアすると、すべてのサイトで承認を再度要求する必要があります"
