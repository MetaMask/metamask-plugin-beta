--- conflicted
+++ resolved
@@ -235,16 +235,10 @@
   "done": {
     "message": "Готово"
   },
-<<<<<<< HEAD
   "downloadStateLogs": {
-    "message": "Загрузить логи статус"
-=======
-  "downloadStatelogs": {
     "message": "Скачать журнал состояния"
-  },
   "dropped": {
     "message": "Отброшена"
->>>>>>> 69a867b4
   },
   "edit": {
     "message": "Редактировать"
